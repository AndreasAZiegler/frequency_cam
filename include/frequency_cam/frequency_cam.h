// -*-c++-*--------------------------------------------------------------------
// Copyright 2022 Bernd Pfrommer <bernd.pfrommer@gmail.com>
//
// Licensed under the Apache License, Version 2.0 (the "License");
// you may not use this file except in compliance with the License.
// You may obtain a copy of the License at
//
//     http://www.apache.org/licenses/LICENSE-2.0
//
// Unless required by applicable law or agreed to in writing, software
// distributed under the License is distributed on an "AS IS" BASIS,
// WITHOUT WARRANTIES OR CONDITIONS OF ANY KIND, either express or implied.
// See the License for the specific language governing permissions and
// limitations under the License.

#ifndef FREQUENCY_CAM__FREQUENCY_CAM_H_
#define FREQUENCY_CAM__FREQUENCY_CAM_H_

#include <event_camera_codecs/event_processor.h>

#include <atomic>
#include <cstdint>
#include <fstream>
#include <iostream>
#include <map>
#include <numeric>
#include <optional>
#include <opencv2/core/core.hpp>
#include <opencv2/imgproc.hpp>
#include <eigen3/Eigen/Dense>

// #define DEBUG

namespace frequency_cam
{
<<<<<<< HEAD

int roundUp(const int numToRound, const int multiple);

class FrequencyCam : public event_array_codecs::EventProcessor
=======
class FrequencyCam : public event_camera_codecs::EventProcessor
>>>>>>> afb0b3a8
{
public:
  FrequencyCam() : csv_file_("frequency_points.csv") {}
  ~FrequencyCam();

  FrequencyCam(const FrequencyCam &) = delete;
  FrequencyCam & operator=(const FrequencyCam &) = delete;

  // ------------- inherited from EventProcessor
  inline void eventCD(uint64_t sensor_time, uint16_t ex, uint16_t ey, uint8_t polarity) override
  {
    // If the first time stamp is > 15s, there is an offset which we subtract every time.
    if (!initialize_time_stamps_) {
      initialize_time_stamps_ = true;
      if (sensor_time > 15000000000) {
        fix_time_stamps_ = true;
      }
    }
    if (fix_time_stamps_) {
      sensor_time -= 16777215000;
    }
    // std::cout << "Event: time stamp: " << sensor_time << std::endl;
    Event e(shorten_time(sensor_time), ex, ey, polarity);
    updateState(&state_[e.y * width_ + e.x], e);
    lastEventTime_ = e.t;
    lastEventTimeNs_ = sensor_time;
    eventCount_++;
    eventTimesNs_.emplace_back(sensor_time);
  }
  void eventExtTrigger(uint64_t sensor_time, uint8_t edge, uint8_t /*id*/) override
  {
    // If the first time stamp is > 15s, there is an offset which we subtract every time.
    if (!initialize_time_stamps_) {
      initialize_time_stamps_ = true;
      if (sensor_time > 15000000000) {
        fix_time_stamps_ = true;
      }
    }
    if (fix_time_stamps_) {
      sensor_time -= 16777215000;
    }
    // std::cout << "Trigger: time stamp: " << sensor_time << std::endl;
    if (!eventExtTriggerInitialized_) {
      lasteExternalEdge_ = edge;
      eventExtTriggerInitialized_ = true;
    } else {
      if (lasteExternalEdge_ == edge) {
        std::cerr << "Missed an external trigger edge" << std::endl;
      }
      // Take second event (falling edge) since this is the end of the exposure time
      // of the FB camera
      if (edge == 0) {
        sensor_time_ = sensor_time;
        hasValidTime_ = true;
        nrExtTriggers_++;
      }
      lasteExternalEdge_ = edge;
    }
    // std::cout << "External trigger: sensor_time: " << sensor_time << ", edge: " << std::to_string(edge) << std::endl;
  }

  void finished() override {}
  void rawData(const char *, size_t) override {}
  // ------------- end of inherited from EventProcessor

  bool initialize(
    double minFreq, double maxFreq, double cutoffPeriod, int timeoutCycles, uint16_t debugX,
    uint16_t debugY);

  void initializeState(uint32_t width, uint32_t height, uint64_t t_first, uint64_t t_off);

  // returns frequency image
  std::optional<std::vector<cv::Mat>> makeFrequencyAndEventImage(
    cv::Mat * eventImage, bool overlayEvents, bool useLogFrequency, float dt);

  void getStatistics(size_t * numEvents) const;
  void resetStatistics();

  void setTriggers(const std::string & triggers_file);

private:
  struct Event  // event representation for convenience
  {
    explicit Event(uint32_t ta = 0, uint16_t xa = 0, uint16_t ya = 0, bool p = false)
    : t(ta), x(xa), y(ya), polarity(p)
    {
    }
    // variables
    uint32_t t;
    uint16_t x;
    uint16_t y;
    bool polarity;
  };
  friend std::ostream & operator<<(std::ostream & os, const Event & e);

  // define the per-pixel filter state
  typedef float variable_t;
  typedef uint32_t state_time_t;
  struct State
  {
    inline bool polarity() const { return (last_t_pol & (1 << 31)); }
    inline state_time_t lastTime() const { return (last_t_pol & ~(1 << 31)); }
    inline void set_time_and_polarity(state_time_t t, bool p)
    {
      last_t_pol = (static_cast<uint8_t>(p) << 31) | (t & ~(1 << 31));
    }
    // ------ variables
    state_time_t t_flip_up_down;  // time of last flip
    state_time_t t_flip_down_up;  // time of last flip
    variable_t L_km1;             // brightness lagged once
    variable_t L_km2;             // brightness lagged twice
    variable_t period;            // estimated period
    state_time_t last_t_pol;      // last polarity and time
  };

  inline void updateState(State * state, const Event & e)
  {
    State & s = *state;
    // raw change in polarity, will be 0 or +-1
    const float dp = e.polarity - s.polarity();
    // run the filter (see paper)
    const auto L_k = c_[0] * s.L_km1 + c_[1] * s.L_km2 + c_p_ * dp;
    if (L_k < 0 && s.L_km1 > 0) {
      // approximate reconstructed brightness crossed zero from above
      const float dt_ud = (e.t - s.t_flip_up_down) * 1e-6;  // "ud" = up_down
      if (dt_ud >= dtMin_ && dt_ud <= dtMax_) {
        // up-down (most accurate) dt is within valid range, use it!
        s.period = dt_ud;
      } else {
        // full period looks screwy, but maybe period can be computed from half cycle
        const float dt_du = (e.t - s.t_flip_down_up) * 1e-6;
        if (s.period > 0) {
          // If there already is a valid period established, check if it can be cleared out.
          // If it's not stale, don't update it because it would mean overriding a full-period
          // estimate with a half-period estimate.
          const float to = s.period * timeoutCycles_;  // timeout
          if (dt_ud > to && dt_du > 0.5 * to) {
            s.period = 0;  // stale pixel
          }
        } else {
          if (dt_du >= dtMinHalf_ && dt_du <= dtMaxHalf_) {
            // half-period estimate seems reasonable, make do with it
            s.period = 2 * dt_du;
          }
        }
      }
      s.t_flip_up_down = e.t;
    } else if (L_k > 0 && s.L_km1 < 0) {
      // approximate reconstructed brightness crossed zero from below
      const float dt_du = (e.t - s.t_flip_down_up) * 1e-6;  // "du" = down_up
      if (dt_du >= dtMin_ && dt_du <= dtMax_ && s.period <= 0) {
        // only use down-up transition if there is no established period
        // because it is less accurate than up-down transition
        s.period = dt_du;
      } else {
        const float dt_ud = (e.t - s.t_flip_up_down) * 1e-6;
        if (s.period > 0) {
          // If there already is a valid period established, check if it can be cleared out.
          // If it's not stale, don't update it because it would mean overriding a full-period
          // estimate with a half-period estimate.
          const float to = s.period * timeoutCycles_;  // timeout
          if (dt_du > to && dt_ud > 0.5 * to) {
            s.period = 0;  // stale pixel
          }
        } else {
          if (dt_ud >= dtMinHalf_ && dt_ud <= dtMaxHalf_) {
            // half-period estimate seems reasonable, make do with it
            s.period = 2 * dt_ud;
          }
        }
      }
      s.t_flip_down_up = e.t;
    }
#ifdef DEBUG
    if (e.x == debugX_ && e.y == debugY_) {
      const double dt = (e.t - std::max(s.t_flip_up_down, s.t_flip_down_up)) * 1e-6;
      debug_ << e.t + timeOffset_ << " " << dp << " " << L_k << " " << s.L_km1 << " " << s.L_km2
             << " " << dt << " " << s.period << " " << dtMin_ << " " << dtMax_ << std::endl;
    }
#endif
    s.L_km2 = s.L_km1;
    s.L_km1 = L_k;
    s.set_time_and_polarity(e.t, e.polarity);
  }

  struct NoTF
  {
    static double tf(double f) { return (f); }
    static double inv(double f) { return (f); }
  };
  struct LogTF
  {
    static double tf(double f) { return (std::log10(f)); }
    static double inv(double f) { return (std::pow(10.0, f)); }
  };
  struct EventFrameUpdater
  {
    static void update(cv::Mat * img, int ix, int iy, double dt, double dtMax)
    {
      if (dt < dtMax) {
        img->at<uint8_t>(iy, ix) = 255;
      }
    }
  };

  struct NoEventFrameUpdater
  {
    static void update(cv::Mat *, int, int, double, double) {}
  };

  template <class T, class U>
  cv::Mat makeTransformedFrequencyImage(cv::Mat * eventFrame, float eventImageDt, uint64_t trigger_timestamp)
  {
    std::vector<std::tuple<int, int>> frequency_points;

    // const int min_range_1 = 2800;
    // const int max_range_1 = 3200;
    // const int min_range_2 = 3800;
    // const int max_range_2 = 4200;
    const int min_range_2 = 500;
    const int max_range_2 = 1000;
    cv::Mat rawImg(height_, width_, CV_32FC1, 0.0);
    const double maxDt = 1.0 / freq_[0] * timeoutCycles_;
    const double minFreq = T::tf(freq_[0]);
    for (uint32_t iy = 0; iy < height_; iy++) {
      for (uint32_t ix = 0; ix < width_; ix++) {
        const size_t offset = iy * width_ + ix;
        const State & state = state_[offset];
        // compute time since last touched
        const double dtEvent = (lastEventTime_ - state.lastTime()) * 1e-6;
        U::update(eventFrame, ix, iy, dtEvent, eventImageDt);
        if (state.period > 0) {
          const double dt =
            (lastEventTime_ - std::max(state.t_flip_up_down, state.t_flip_down_up)) * 1e-6;
          const double f = 1.0 / std::max(state.period, decltype(state.period)(1e-6));
          // filter out any pixels that have not been updated recently
          if (dt < maxDt * timeoutCycles_ && dt * f < timeoutCycles_) {
            auto frequency = std::max(T::tf(f), minFreq);
            if (
              // Only add points which are in our frequency range
              (frequency > min_range_2 && frequency < max_range_2)) {
              frequency_points.emplace_back(ix, iy);
            }
            rawImg.at<float>(iy, ix) = frequency;
          } else {
            rawImg.at<float>(iy, ix) = 0;  // mark as invalid
          }
        }
      }
    }

    std::vector<std::tuple<double, double, double>> filtered_frequency_points;
    std::vector<std::size_t> number_of_points;
    std::vector<std::size_t> assigned_indices;
    // Going through all the points which are in the frequency range
    // for the reference point
    for (std::size_t i = 0; i < frequency_points.size(); ++i) {
      // Skip if the point was already assigned to a cluster
      if (std::count(assigned_indices.begin(), assigned_indices.end(), i)) {
        continue;
      }

      std::vector<std::size_t> candidate_indices;
      std::vector<double> x_values;
      std::vector<double> y_values;
      auto x = std::get<0>(frequency_points.at(i));
      auto y = std::get<1>(frequency_points.at(i));

      std::size_t counts = 0;
      // Going through all the remaining points which are in the frequency range
      // for the candidate points
      for (std::size_t j = i + 1; j < frequency_points.size(); ++j) {
        // Skip if the point was already assigned to a cluster
        if (std::count(assigned_indices.begin(), assigned_indices.end(), j)) {
          continue;
        }

        auto x_candidate = std::get<0>(frequency_points.at(j));
        auto y_candidate = std::get<1>(frequency_points.at(j));

        // Make sure that points in the same cluster are close
        // double distance = 10;
        double distance = 8;
        if ((std::fabs(x - x_candidate) < distance) && (std::fabs(y - y_candidate) < distance)) {
          candidate_indices.emplace_back(j);
          x_values.emplace_back(x_candidate);
          y_values.emplace_back(y_candidate);
          counts++;
        }
      }

      // We want a certain amount of points for a cluster
      if (10 < counts) {
        candidate_indices.emplace_back(i);
        x_values.emplace_back(x);
        y_values.emplace_back(y);

        // Calculate mean position of the cluster
        auto mean_x = std::reduce(x_values.begin(), x_values.end());
        mean_x /= x_values.size();
        auto mean_y = std::reduce(y_values.begin(), y_values.end());
        mean_y /= y_values.size();

        // Centroid via Moments
        // double m00 = 0.0;
        // double m10 = 0.0;
        // double m01 = 0.0;
        // for (std::size_t x_i = 0; x_i < x_values.size(); ++x_i) {
        //   for (std::size_t y_i = 0; y_i < y_values.size(); ++y_i) {
        //      m00 += 1.0; 
        //      m10 += x_values.at(x_i); 
        //      m01 += y_values.at(y_i); 
        //   }
        // }
        // std::cout << "Mean x: " << mean_x << ", y: " << mean_y << std::endl;
        // mean_x = m10 / m00;
        // mean_y = m01 / m00;
        // std::cout << "Centroid x: " << mean_x << ", y: " << mean_y << std::endl;

        bool insert = true;
        for (const auto & point : filtered_frequency_points) {
          x = std::get<0>(point);
          y = std::get<1>(point);

          // Do not add cluster if its mean position is close to an already added
          // cluster
          // double cluster_distance = 20;
          double cluster_distance = 15;
          if ((std::fabs(x - mean_x) < cluster_distance) && (std::fabs(y - mean_y) < cluster_distance)) {
            insert = false;
            break;
          }
        }
        if (insert) {
          // filtered_frequency_points.emplace_back(mean_x, mean_y, frequency_point.first);
          filtered_frequency_points.emplace_back(mean_x, mean_y, 750);
          number_of_points.emplace_back(x_values.size());
        }

        assigned_indices.insert(
          assigned_indices.end(), candidate_indices.begin(), candidate_indices.end());
      }
    }

    // Only proceed if we detected three clusters (three markers)
    // if (!filtered_frequency_points.empty()) {
    if (filtered_frequency_points.size() == 3) {
      int idx_min;
      int idx_max;
      double dist_0_1;
      double dist_1_2;
      double dist_0_2;
      sort3Kp(filtered_frequency_points, idx_min, idx_max, dist_0_1, dist_1_2, dist_0_2);

      // Check if points are on a line (are collinear)
      // double residual = x1 * (y2 - y3) + x2 * (y3 - y1) + x3 * (y1 - y2)
      // double term_1 = std::get<0>(filtered_frequency_points.at(0)) * (std::get<1>(filtered_frequency_points.at(1)) - std::get<1>(filtered_frequency_points.at(2)));
      // double term_2 = std::get<0>(filtered_frequency_points.at(1)) * (std::get<1>(filtered_frequency_points.at(2)) - std::get<1>(filtered_frequency_points.at(0)));
      // double term_3 = std::get<0>(filtered_frequency_points.at(2)) * (std::get<1>(filtered_frequency_points.at(0)) - std::get<1>(filtered_frequency_points.at(1)));
      // double residual = std::get<0>(filtered_frequency_points.at(0)) * (std::get<1>(filtered_frequency_points.at(1)) - std::get<1>(filtered_frequency_points.at(2)))
      //                   + std::get<0>(filtered_frequency_points.at(1)) * (std::get<1>(filtered_frequency_points.at(2)) - std::get<1>(filtered_frequency_points.at(0)))
      //                   + std::get<0>(filtered_frequency_points.at(2)) * (std::get<1>(filtered_frequency_points.at(0)) - std::get<1>(filtered_frequency_points.at(1)));
      // std::cout << "x1: " << std::get<0>(filtered_frequency_points.at(0)) << std::endl;
      // std::cout << "y1 : " << std::get<1>(filtered_frequency_points.at(0)) << std::endl;
      // std::cout << "x2: " << std::get<0>(filtered_frequency_points.at(1)) << std::endl;
      // std::cout << "y2 : " << std::get<1>(filtered_frequency_points.at(1)) << std::endl;
      // std::cout << "x3: " << std::get<0>(filtered_frequency_points.at(2)) << std::endl;
      // std::cout << "y3 : " << std::get<1>(filtered_frequency_points.at(2)) << std::endl;
      // std::cout << "term 1: " << term_1 << ", term 2: " << term_2 << ", term_3: " << term_3 << std::endl;
      // std::cout << "residual: " << std::fabs(residual) << std::endl;


      // Line constraint from https://stackoverflow.com/questions/28619791/how-do-i-check-to-see-if-three-points-form-a-straight-line
      // Eigen::Matrix3f matrix;
      // matrix << std::get<0>(filtered_frequency_points.at(0)), std::get<1>(filtered_frequency_points.at(0)), 1.0,
      //           std::get<0>(filtered_frequency_points.at(1)), std::get<1>(filtered_frequency_points.at(1)), 1.0,
      //           std::get<0>(filtered_frequency_points.at(2)), std::get<1>(filtered_frequency_points.at(2)), 1.0;
      // Eigen::FullPivLU<Eigen::Matrix3f> lu_decomp(matrix);
      // auto rank = lu_decomp.rank();
      // std::cout << "Rank: " << rank << std::endl;
      // // result = rank([x2-x1, y2-y1; x3-x1, y3-y1]) < 2;

      // std::cout << "Filtered points:" << std::endl;
      // std::cout << "time stamp: " << lastEventTime_ << std::endl;
      //for (const auto & filtered_point : filtered_points) {

      // Write to csv file
      csv_file_ << trigger_timestamp;
      for (std::size_t i = 0; i < filtered_frequency_points.size(); ++i) {
        // std::cout << "x: " << std::get<0>(filtered_frequency_points.at(i))
        //           << ", y: " << std::get<1>(filtered_frequency_points.at(i))
        //           << ", frequency: " << std::get<2>(filtered_frequency_points.at(i))
        //           << ", number of points: " << number_of_points.at(i) << std::endl;
        // auto frequency = std::get<0>(filtered_frequency_points.at(i));
        csv_file_ << ";" << std::get<0>(filtered_frequency_points.at(i)) << ";"
                  << std::get<1>(filtered_frequency_points.at(i));

        // Visualize detected markers with circles
        double color_level = 0;
        if (i == 0) {
          color_level = 1000;
        } else if (i == 1) {
          color_level = 800;
        } else if (i == 2) {
          color_level = 600;
        }
        cv::circle(
          rawImg,
          {static_cast<int>(std::get<0>(filtered_frequency_points.at(i))),
           static_cast<int>(std::get<1>(filtered_frequency_points.at(i)))},
          // 2, CV_RGB(550, 550, 550), 4);
          12, CV_RGB(color_level, color_level, color_level), 6);
           //    cv::putText(rawImg, std::to_string(i),
           //                {static_cast<int>(std::get<0>(filtered_frequency_points.at(i))),
           //                 static_cast<int>(std::get<1>(filtered_frequency_points.at(i)))},
           //                cv::FONT_HERSHEY_SIMPLEX,
           //                2,
           //                550,
           //                4);
      }
      csv_file_ << "\n";

      // Add debug information to frame
      cv::putText(rawImg, "idx_min: " + std::to_string(idx_min), {50, 420}, cv::FONT_HERSHEY_SIMPLEX, 1, 550, 4);
      cv::putText(rawImg, "idx_max: " + std::to_string(idx_max), {50, 460}, cv::FONT_HERSHEY_SIMPLEX, 1, 550, 4);
      cv::putText(rawImg, "dist_0_1: " + std::to_string(dist_0_1), {50, 300}, cv::FONT_HERSHEY_SIMPLEX, 1, 550, 4);
      cv::putText(rawImg, "dist_1_2: " + std::to_string(dist_1_2), {50, 340}, cv::FONT_HERSHEY_SIMPLEX, 1, 550, 4);
      cv::putText(rawImg, "dist_0_2: " + std::to_string(dist_0_2), {50, 380}, cv::FONT_HERSHEY_SIMPLEX, 1, 550, 4);

      auto p1x = std::get<0>(filtered_frequency_points.at(0));
      auto p1y = std::get<1>(filtered_frequency_points.at(0));
      cv::putText(rawImg, "p0: x: " + std::to_string(p1x), {1000, 300}, cv::FONT_HERSHEY_SIMPLEX, 1, 550, 4);
      cv::putText(rawImg, "p0: y: " + std::to_string(p1y), {1000, 340}, cv::FONT_HERSHEY_SIMPLEX, 1, 550, 4);
      auto p2x = std::get<0>(filtered_frequency_points.at(1));
      auto p2y = std::get<1>(filtered_frequency_points.at(1));
      cv::putText(rawImg, "p1: x: " + std::to_string(p2x), {1000, 380}, cv::FONT_HERSHEY_SIMPLEX, 1, 550, 4);
      cv::putText(rawImg, "p1: y: " + std::to_string(p2y), {1000, 420}, cv::FONT_HERSHEY_SIMPLEX, 1, 550, 4);
      auto p3x = std::get<0>(filtered_frequency_points.at(2));
      auto p3y = std::get<1>(filtered_frequency_points.at(2));
      cv::putText(rawImg, "p2: x: " + std::to_string(p3x), {1000, 460}, cv::FONT_HERSHEY_SIMPLEX, 1, 550, 4);
      cv::putText(rawImg, "p2: y: " + std::to_string(p3y), {1000, 500}, cv::FONT_HERSHEY_SIMPLEX, 1, 550, 4);

      nrDetectedWands_++;
    } else {
      // std::cout << "trigger_timestamp: " << trigger_timestamp << std::endl;
      csv_file_ << trigger_timestamp;
      csv_file_ << ";" << -1 << ";" << -1  << ";" << -1 << ";" << -1 << ";" << -1 << ";" << -1 << "\n";
    }

    cv::putText(rawImg, "time stamp: " + std::to_string(trigger_timestamp), {800, 600}, cv::FONT_HERSHEY_SIMPLEX, 1, 550, 4);
    return (rawImg);
  }

  static inline uint32_t shorten_time(uint64_t t)
  {
    return (static_cast<uint32_t>((t / 1000) & 0xFFFFFFFF));
  }

  void sort3Kp(std::vector<std::tuple<double, double, double>>& kp, int& idx_min, int& idx_max, double& dist_0_1, double& dist_1_2, double& dist_0_2);

  // ------ variables ----
  State * state_{0};
  double freq_[2]{-1.0, -1.0};  // frequency range
  double tfFreq_[2]{0, 1.0};    // transformed frequency range
  uint32_t width_{0};           // image width
  uint32_t height_{0};          // image height
  uint64_t eventCount_{0};
  uint32_t lastEventTime_;
  std::vector<uint64_t> eventTimesNs_;
  // ---------- variables for state update
  variable_t c_[2];
  variable_t c_p_{0};
  variable_t dtMin_{0};
  variable_t dtMax_{1.0};
  variable_t dtMinHalf_{0};
  variable_t dtMaxHalf_{0.5};
  variable_t timeoutCycles_{2.0};  // how many silent cycles until freq is invalid
  //
  // ------------------ debugging stuff
  std::ofstream debug_;
  uint16_t debugX_{0};
  uint16_t debugY_{0};
  std::atomic<bool> hasValidTime_{false};
  uint64_t timeOffset_{0};
  uint64_t sensor_time_;
  bool eventExtTriggerInitialized_{false};
  std::size_t nrExtTriggers_{0};
  std::size_t nrSyncMatches_{0};
  std::size_t nrDetectedWands_{0};
  uint8_t lasteExternalEdge_;

  std::ofstream csv_file_;
  std::vector<uint64_t> externalTriggers_;
  uint64_t lastEventTimeNs_;
  bool initialize_time_stamps_{false};
  bool fix_time_stamps_{false}; 
};
std::ostream & operator<<(std::ostream & os, const FrequencyCam::Event & e);
}  // namespace frequency_cam
#endif  // FREQUENCY_CAM__FREQUENCY_CAM_H_<|MERGE_RESOLUTION|>--- conflicted
+++ resolved
@@ -33,14 +33,10 @@
 
 namespace frequency_cam
 {
-<<<<<<< HEAD
 
 int roundUp(const int numToRound, const int multiple);
 
-class FrequencyCam : public event_array_codecs::EventProcessor
-=======
 class FrequencyCam : public event_camera_codecs::EventProcessor
->>>>>>> afb0b3a8
 {
 public:
   FrequencyCam() : csv_file_("frequency_points.csv") {}
@@ -113,8 +109,8 @@
   void initializeState(uint32_t width, uint32_t height, uint64_t t_first, uint64_t t_off);
 
   // returns frequency image
-  std::optional<std::vector<cv::Mat>> makeFrequencyAndEventImage(
-    cv::Mat * eventImage, bool overlayEvents, bool useLogFrequency, float dt);
+  cv::Mat makeFrequencyAndEventImage(
+    cv::Mat * eventImage, bool overlayEvents, bool useLogFrequency, float dt, uint64_t trigger_timestamp = 0);
 
   void getStatistics(size_t * numEvents) const;
   void resetStatistics();
@@ -135,6 +131,14 @@
     bool polarity;
   };
   friend std::ostream & operator<<(std::ostream & os, const Event & e);
+
+  struct Point
+  {
+    explicit Point(int xi = 0, int yi = 0)
+    : x(xi), y(yi) {}
+    int x;
+    int y;
+  };
 
   // define the per-pixel filter state
   typedef float variable_t;
@@ -254,14 +258,14 @@
   template <class T, class U>
   cv::Mat makeTransformedFrequencyImage(cv::Mat * eventFrame, float eventImageDt, uint64_t trigger_timestamp)
   {
-    std::vector<std::tuple<int, int>> frequency_points;
+    std::vector<Point> frequency_points;
 
     // const int min_range_1 = 2800;
     // const int max_range_1 = 3200;
     // const int min_range_2 = 3800;
     // const int max_range_2 = 4200;
-    const int min_range_2 = 500;
-    const int max_range_2 = 1000;
+    const int min_range = 500;
+    const int max_range = 1000;
     cv::Mat rawImg(height_, width_, CV_32FC1, 0.0);
     const double maxDt = 1.0 / freq_[0] * timeoutCycles_;
     const double minFreq = T::tf(freq_[0]);
@@ -281,7 +285,7 @@
             auto frequency = std::max(T::tf(f), minFreq);
             if (
               // Only add points which are in our frequency range
-              (frequency > min_range_2 && frequency < max_range_2)) {
+              (frequency > min_range && frequency < max_range)) {
               frequency_points.emplace_back(ix, iy);
             }
             rawImg.at<float>(iy, ix) = frequency;
@@ -292,7 +296,7 @@
       }
     }
 
-    std::vector<std::tuple<double, double, double>> filtered_frequency_points;
+    std::vector<Point> filtered_frequency_points;
     std::vector<std::size_t> number_of_points;
     std::vector<std::size_t> assigned_indices;
     // Going through all the points which are in the frequency range
@@ -306,8 +310,8 @@
       std::vector<std::size_t> candidate_indices;
       std::vector<double> x_values;
       std::vector<double> y_values;
-      auto x = std::get<0>(frequency_points.at(i));
-      auto y = std::get<1>(frequency_points.at(i));
+      auto x = frequency_points.at(i).x;
+      auto y = frequency_points.at(i).y;
 
       std::size_t counts = 0;
       // Going through all the remaining points which are in the frequency range
@@ -318,8 +322,8 @@
           continue;
         }
 
-        auto x_candidate = std::get<0>(frequency_points.at(j));
-        auto y_candidate = std::get<1>(frequency_points.at(j));
+        auto x_candidate = frequency_points.at(j).x;
+        auto y_candidate = frequency_points.at(j).y;
 
         // Make sure that points in the same cluster are close
         // double distance = 10;
@@ -362,8 +366,8 @@
 
         bool insert = true;
         for (const auto & point : filtered_frequency_points) {
-          x = std::get<0>(point);
-          y = std::get<1>(point);
+          x = point.x;
+          y = point.y;
 
           // Do not add cluster if its mean position is close to an already added
           // cluster
@@ -376,7 +380,7 @@
         }
         if (insert) {
           // filtered_frequency_points.emplace_back(mean_x, mean_y, frequency_point.first);
-          filtered_frequency_points.emplace_back(mean_x, mean_y, 750);
+          filtered_frequency_points.emplace_back(mean_x, mean_y);
           number_of_points.emplace_back(x_values.size());
         }
 
@@ -435,8 +439,8 @@
         //           << ", frequency: " << std::get<2>(filtered_frequency_points.at(i))
         //           << ", number of points: " << number_of_points.at(i) << std::endl;
         // auto frequency = std::get<0>(filtered_frequency_points.at(i));
-        csv_file_ << ";" << std::get<0>(filtered_frequency_points.at(i)) << ";"
-                  << std::get<1>(filtered_frequency_points.at(i));
+        csv_file_ << ";" << filtered_frequency_points.at(i).x << ";"
+                  << filtered_frequency_points.at(i).y;
 
         // Visualize detected markers with circles
         double color_level = 0;
@@ -449,8 +453,8 @@
         }
         cv::circle(
           rawImg,
-          {static_cast<int>(std::get<0>(filtered_frequency_points.at(i))),
-           static_cast<int>(std::get<1>(filtered_frequency_points.at(i)))},
+          {static_cast<int>(filtered_frequency_points.at(i).x),
+           static_cast<int>(filtered_frequency_points.at(i).y)},
           // 2, CV_RGB(550, 550, 550), 4);
           12, CV_RGB(color_level, color_level, color_level), 6);
            //    cv::putText(rawImg, std::to_string(i),
@@ -470,16 +474,16 @@
       cv::putText(rawImg, "dist_1_2: " + std::to_string(dist_1_2), {50, 340}, cv::FONT_HERSHEY_SIMPLEX, 1, 550, 4);
       cv::putText(rawImg, "dist_0_2: " + std::to_string(dist_0_2), {50, 380}, cv::FONT_HERSHEY_SIMPLEX, 1, 550, 4);
 
-      auto p1x = std::get<0>(filtered_frequency_points.at(0));
-      auto p1y = std::get<1>(filtered_frequency_points.at(0));
+      auto p1x = filtered_frequency_points.at(0).x;
+      auto p1y = filtered_frequency_points.at(0).y;
       cv::putText(rawImg, "p0: x: " + std::to_string(p1x), {1000, 300}, cv::FONT_HERSHEY_SIMPLEX, 1, 550, 4);
       cv::putText(rawImg, "p0: y: " + std::to_string(p1y), {1000, 340}, cv::FONT_HERSHEY_SIMPLEX, 1, 550, 4);
-      auto p2x = std::get<0>(filtered_frequency_points.at(1));
-      auto p2y = std::get<1>(filtered_frequency_points.at(1));
+      auto p2x = filtered_frequency_points.at(1).x;
+      auto p2y = filtered_frequency_points.at(1).y;
       cv::putText(rawImg, "p1: x: " + std::to_string(p2x), {1000, 380}, cv::FONT_HERSHEY_SIMPLEX, 1, 550, 4);
       cv::putText(rawImg, "p1: y: " + std::to_string(p2y), {1000, 420}, cv::FONT_HERSHEY_SIMPLEX, 1, 550, 4);
-      auto p3x = std::get<0>(filtered_frequency_points.at(2));
-      auto p3y = std::get<1>(filtered_frequency_points.at(2));
+      auto p3x = filtered_frequency_points.at(2).x;
+      auto p3y = filtered_frequency_points.at(2).y;
       cv::putText(rawImg, "p2: x: " + std::to_string(p3x), {1000, 460}, cv::FONT_HERSHEY_SIMPLEX, 1, 550, 4);
       cv::putText(rawImg, "p2: y: " + std::to_string(p3y), {1000, 500}, cv::FONT_HERSHEY_SIMPLEX, 1, 550, 4);
 
@@ -499,7 +503,7 @@
     return (static_cast<uint32_t>((t / 1000) & 0xFFFFFFFF));
   }
 
-  void sort3Kp(std::vector<std::tuple<double, double, double>>& kp, int& idx_min, int& idx_max, double& dist_0_1, double& dist_1_2, double& dist_0_2);
+  void sort3Kp(std::vector<Point>& kp, int& idx_min, int& idx_max, double& dist_0_1, double& dist_1_2, double& dist_0_2);
 
   // ------ variables ----
   State * state_{0};
