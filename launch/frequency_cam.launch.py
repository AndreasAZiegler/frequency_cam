--- conflicted
+++ resolved
@@ -37,7 +37,6 @@
         # prefix=['xterm -e gdb -ex run --args'],
         name='frequency_cam',
         parameters=[
-<<<<<<< HEAD
             {'use_sim_time': LaunchConfig('use_sim_time'),
              # 'min_frequency': 300.0,
              # 'max_frequency': 800.0,
@@ -67,23 +66,6 @@
             ('~/image', image_topic)
         ]#,
         #prefix=['gdb -ex run --args']
-=======
-            {
-                'use_sim_time': LaunchConfig('use_sim_time'),
-                'min_frequency': 10.0,
-                'max_frequency': 5000.0,
-                'cutoff_period': 5.0,  # prefilter cutoff period #events
-                'debug_x': 240,
-                'debug_y': 194,
-                'use_log_frequency': False,
-                'overlay_events': True,
-                'bag_file': LaunchConfig('bag').perform(context),
-                'frame_time_file': LaunchConfig('frame_time_file').perform(context),
-                'publishing_frequency': 25.0,
-            }
-        ],
-        remappings=[('~/events', event_topic), ('~/image', image_topic)],
->>>>>>> b6af862a
     )
     return [node]
 
