# -----------------------------------------------------------------------------
# Copyright 2021 Bernd Pfrommer <bernd.pfrommer@gmail.com>
#
# Licensed under the Apache License, Version 2.0 (the "License");
# you may not use this file except in compliance with the License.
# You may obtain a copy of the License at
#
#     http://www.apache.org/licenses/LICENSE-2.0
#
# Unless required by applicable law or agreed to in writing, software
# distributed under the License is distributed on an "AS IS" BASIS,
# WITHOUT WARRANTIES OR CONDITIONS OF ANY KIND, either express or implied.
# See the License for the specific language governing permissions and
# limitations under the License.
#
#

import launch
from launch_ros.actions import Node
from launch.substitutions import LaunchConfiguration as LaunchConfig
from launch.actions import DeclareLaunchArgument as LaunchArg
from launch.actions import OpaqueFunction


def launch_setup(context, *args, **kwargs):
    """Set up launch configuration."""
    image_topic_config = LaunchConfig('image_topic')
    event_topic_config = LaunchConfig('event_topic')
    image_topic = image_topic_config.perform(context)
    event_topic = event_topic_config.perform(context)
    node = Node(
        package='frequency_cam',
        executable='frequency_cam_node',
        output='screen',
        # prefix=['valgrind --tool=callgrind --dump-instr=yes
        #  --simulate-cache=yes --collect-jumps=yes'],
        # prefix=['xterm -e gdb -ex run --args'],
        name='frequency_cam',
        parameters=[
            {'use_sim_time': LaunchConfig('use_sim_time'),
             'min_frequency': 500.0,
             'max_frequency': 1000.0,
             'cutoff_period': 5.0,  # prefilter cutoff period #events
             'debug_x': 240,
             'debug_y': 194,
             'use_log_frequency': False,
             'overlay_events': True,
<<<<<<< HEAD
             #'bag_file': LaunchConfig('bag').perform(context),
             'bag_file': '2023-03-08-wand_1-dvs2',
             'trigger_file': 'triggers.txt',
=======
             'bag_file': LaunchConfig('bag').perform(context),
             'frame_time_file': LaunchConfig('frame_time_file').perform(context),
>>>>>>> afb0b3a8
             'publishing_frequency': 25.0}],
        remappings=[
            ('~/events', event_topic),
            ('~/image', image_topic)
        ]#,
        #prefix=['gdb -ex run --args']
    )
    return [node]


def generate_launch_description():
    """Create slicer node by calling opaque function."""
    return launch.LaunchDescription([
        LaunchArg('image_topic', default_value=['/event_camera/image'],
                  description='image topic'),
        LaunchArg('event_topic', default_value=['/event_camera/events'],
                  description='event topic'),
        LaunchArg('frame_time_file', default_value=[''],
                  description='file with frame times (sensor time in nanosec)'),
        LaunchArg('bag', default_value=[''],
                  description='name of bag file to read'),
        LaunchArg('use_sim_time', default_value=['false'],
                  description='whether to use simulation time'),
        OpaqueFunction(function=launch_setup)
        ])<|MERGE_RESOLUTION|>--- conflicted
+++ resolved
@@ -45,14 +45,10 @@
              'debug_y': 194,
              'use_log_frequency': False,
              'overlay_events': True,
-<<<<<<< HEAD
              #'bag_file': LaunchConfig('bag').perform(context),
              'bag_file': '2023-03-08-wand_1-dvs2',
-             'trigger_file': 'triggers.txt',
-=======
-             'bag_file': LaunchConfig('bag').perform(context),
-             'frame_time_file': LaunchConfig('frame_time_file').perform(context),
->>>>>>> afb0b3a8
+             # 'frame_time_file': LaunchConfig('frame_time_file').perform(context),
+             'frame_time_file': 'triggers.txt',
              'publishing_frequency': 25.0}],
         remappings=[
             ('~/events', event_topic),
